--- conflicted
+++ resolved
@@ -1,24 +1,6 @@
 """
 Moderation helper functions for applying actions and sending notifications.
 
-<<<<<<< HEAD
-This module orchestrates batching and processing of messages from multiple Discord channels, applies per-channel server rules and dynamic JSON schemas/grammars, and routes AI moderation actions back to the appropriate Discord channels.
-
-Features:
-- Groups messages per channel, processes all channels together in a global batch for throughput
-- Dynamically builds and applies per-channel guided decoding schemas (JSON schema/grammar)
-- Applies moderation actions back to Discord contexts
-"""
-
-from typing import Dict, List
-
-import discord
-
-from modcord.ai.ai_moderation_processor import moderation_processor, model_state
-from modcord.configuration.guild_settings import guild_settings_manager
-from modcord.moderation.moderation_datatypes import ActionData, ActionType, ModerationChannelBatch
-from modcord.util import discord_utils
-=======
 This module provides utility functions for:
 - Finding users in moderation batches
 - Sending moderation notifications using ActionData
@@ -35,134 +17,43 @@
 from modcord.ui import action_embed
 from modcord.scheduler import unban_scheduler
 from modcord.util.discord import discord_utils
->>>>>>> d10b2706
 from modcord.util.logger import get_logger
 
 logger = get_logger("moderation_helper")
 
 
-<<<<<<< HEAD
-async def process_message_batches(self, batches: List[ModerationChannelBatch]) -> None:
-    """
-    Process multiple channel batches through the AI moderation pipeline in a global batch.
-    """
-    if not batches or not model_state.available:
-        return
-
-    valid_batches = []
-    server_rules_map = {}
-    channel_guidelines_map = {}
-
-    # Filter batches based on AI moderation settings and prepare rules/guidelines
-    for batch in batches:
-        if batch.is_empty():
-            continue
-        first_user = batch.users[0] if batch.users else None
-        first_message = first_user.messages[0] if first_user and first_user.messages else None
-        guild_id = first_message.guild_id if first_message else None
-        if not first_message or (guild_id and not guild_settings_manager.is_ai_enabled(guild_id)):
-            continue
-
-        # Prepare server rules and channel guidelines
-        server_rules_map[batch.channel_id] = guild_settings_manager.get_server_rules(guild_id) if guild_id else ""
-        channel_guidelines_map[batch.channel_id] = guild_settings_manager.get_channel_guidelines(guild_id, batch.channel_id) if guild_id else ""
-        valid_batches.append(batch)
-
-    if not valid_batches:
-        return
-
-    actions_by_channel = await moderation_processor.get_multi_batch_moderation_actions(
-        batches=valid_batches,
-        server_rules_map=server_rules_map,
-        channel_guidelines_map=channel_guidelines_map,
-    )
-
-    for batch in valid_batches:
-        actions = actions_by_channel.get(batch.channel_id, [])
-        for action in actions:
-            if action.action is not ActionType.NULL:
-                await apply_batch_action(self, action, batch)
-
-
-async def apply_batch_action(self, action: ActionData, batch: ModerationChannelBatch) -> bool:
-    """
-    Apply a moderation action to a user in the batch, ensuring permissions and context.
-    """
-    logger.debug(
-        "[APPLY_ACTION] Attempting to apply action %s for user %s in channel %s",
-        action.action.value,
-        action.user_id,
-        batch.channel_id
-    )
-    
-    if action.action is ActionType.NULL or not action.user_id:
-        logger.debug("[APPLY_ACTION] Skipping: action is NULL or no user_id")
-        return False
-
-    # Normalize user_id for comparison
-    target_user_id = str(action.user_id).strip()
-    target_user = next((u for u in batch.users if str(u.user_id).strip() == target_user_id), None)
-    if not target_user or not target_user.messages:
-        logger.warning(
-            "[APPLY_ACTION] Cannot apply action: target user %s not found in batch or has no messages. Batch has %d users: %s",
-            action.user_id,
-            len(batch.users),
-            [str(u.user_id).strip() for u in batch.users]
-        )
-        return False
-
-    logger.debug(
-        "[APPLY_ACTION] Found target user %s with %d messages",
-        target_user_id,
-        len(target_user.messages)
-    )
-
-    pivot = next((m for m in reversed(target_user.messages) if m.discord_message), None)
-    if not pivot or not pivot.discord_message:
-        logger.warning(
-            "[APPLY_ACTION] Cannot apply action: no discord_message reference found for user %s (has %d messages, none with discord_message)",
-            action.user_id,
-            len(target_user.messages)
-        )
-        return False
-
-    logger.debug(
-        "[APPLY_ACTION] Found pivot message %s with discord_message reference",
-        pivot.message_id
-    )
-
-    guild_id = pivot.guild_id
-    if guild_id and not guild_settings_manager.is_action_allowed(guild_id, action.action):
-        logger.warning(
-            "[APPLY_ACTION] Action %s not allowed in guild %s",
-            action.action.value,
-            guild_id
-        )
-        return False
-=======
 # ---------------------------------------------------------------------------
 # Utility functions (stateless)
 # ---------------------------------------------------------------------------
->>>>>>> d10b2706
-
-    msg = pivot.discord_message
-    guild = msg.guild
-    author = msg.author
-    if not guild or not isinstance(author, discord.Member):
+
+def find_target_user_in_batch(
+    batch: ModerationChannelBatch,
+    user_id: UserID
+) -> ModerationUser | None:
+    """
+    Find a target user in a batch by user ID.
+    
+    Args:
+        batch: ModerationChannelBatch to search.
+        user_id: UserID to find.
+    
+    Returns:
+        ModerationUser if found with valid Discord context, None otherwise.
+    """
+    target_user = next((u for u in batch.users if u.user_id == user_id), None)
+    
+    if not target_user or not target_user.messages:
         logger.warning(
-            "[APPLY_ACTION] Cannot apply action: no guild or author is not a member (guild=%s, author type=%s)",
-            guild,
-            type(author).__name__
+            "[MODERATION HELPER] Target user %s not found in batch or has no messages",
+            user_id
         )
-        return False
-    if guild.owner_id == author.id or discord_utils.has_elevated_permissions(author):
-        logger.debug(
-            "[APPLY_ACTION] Skipping action for user %s: user is owner or has elevated permissions",
-            action.user_id
+        return None
+    
+    if not target_user.discord_member or not target_user.discord_guild:
+        logger.warning(
+            "[MODERATION HELPER] Target user %s missing Discord context",
+            user_id
         )
-<<<<<<< HEAD
-        return False
-=======
         return None
     
     return target_user
@@ -237,37 +128,8 @@
             logger.warning(f"Cannot post to channel {channel.id}: missing permissions")
         except Exception as e:
             logger.error(f"Error posting to channel {channel.id}: {e}")
->>>>>>> d10b2706
-
-    # Build message lookup dict with optimized comprehension
-    # Cache str() and strip() results, filter None values efficiently
-    msg_lookup = {
-        str(m.message_id).strip(): m.discord_message
-        for user in batch.users 
-        for m in user.messages 
-        if m.discord_message is not None
-    }
-
-<<<<<<< HEAD
-    try:
-        logger.debug(
-            "[APPLY_ACTION] Executing action %s for user %s in guild %s (reason: %s)",
-            action.action.value,
-            action.user_id,
-            guild_id,
-            action.reason[:50] if action.reason else "N/A"
-        )
-        result = await discord_utils.apply_action_decision(
-            action=action, pivot=pivot, bot_user=self.bot.user, bot_client=self.bot, message_lookup=msg_lookup
-        )
-        logger.info(
-            "[APPLY_ACTION] Successfully applied action %s for user %s: %s",
-            action.action.value,
-            action.user_id,
-            result
-        )
-        return result
-=======
+
+
 async def apply_action(
     action: ActionData,
     member: discord.Member,
@@ -371,19 +233,13 @@
                 logger.warning(f"Unknown action type: {action.action}")
                 return False
     
->>>>>>> d10b2706
     except discord.Forbidden:
-        logger.warning(f"Permission error applying action {action.action.value} for user {action.user_id}")
+        logger.warning(f"Permission denied applying {action.action.value} to {member.id} in {guild.id}")
         return False
     except Exception as e:
-<<<<<<< HEAD
-        logger.error(f"Error applying action {action.action.value} for user {action.user_id}: {e}", exc_info=True)
-        return False
-=======
         logger.error(f"Error applying {action.action.value}: {e}", exc_info=True)
         return False
 
 
 # Backwards compatibility alias - will be removed in future versions
-apply_action_decision = apply_action
->>>>>>> d10b2706
+apply_action_decision = apply_action