--- conflicted
+++ resolved
@@ -1,59 +1,30 @@
-"""Centralized configuration management for Modcord.
-
-This module provides a small, thread-safe helper around a YAML
-configuration file (default: config/config.yml) so that the application can
-read configuration values from a single shared source without re-parsing the
-file repeatedly.
-
-Primary exports
-- AppConfig: a thread-safe accessor and loader for application config.
-- AISettings: a lightweight, dict-backed wrapper exposing common AI tuning
-  fields with attribute accessors while remaining mapping-compatible.
-- app_config: a module-global AppConfig instance that callers should reuse.
-
-Usage example:
-    from modcord.configuration.app_configuration import app_config
-
-    # Read a value with a default
-    value = app_config.get('some_key', 'default')
-
-    # Use the typed AI settings wrapper
-    ai = app_config.ai_settings
-    if ai.enabled:
-        model = ai.model_id
-
-The implementation favors safety and predictable fallbacks: if the YAML file
-is missing, malformed, or doesn't contain a top-level mapping, the loader
-logs an appropriate message and falls back to an empty configuration.
-"""
 from __future__ import annotations
 from pathlib import Path
-from threading import RLock
-from typing import Any, Dict, Optional, Iterator
-from collections.abc import Mapping
-
+import fcntl
+from typing import Any, Dict
 import yaml
 
+from modcord.configuration.ai_settings import AISettings
 from modcord.util.logger import get_logger
 
 logger = get_logger("app_configuration")
 
-# Default path to the YAML configuration file (root-level config/config.yml)
-CONFIG_PATH = Path("config/app_config.yml").resolve()
+
+CONFIG_PATH = Path("./config/app_config.yml").resolve()
 
 INFINITY = float("inf")
 
 
 class AppConfig:
-    """Thread-safe accessor around the YAML-based application configuration.
+    """File-lock based accessor around the YAML-based application configuration.
 
-    The class caches contents of ``config/app_config.yml``, exposes dictionary-like
+    The class caches contents of ``./config/app_config.yml``, exposes dictionary-like
     access helpers, and resolves AI-specific settings through :class:`AISettings`.
+    Uses fcntl file locks for safe concurrent access across processes.
     """
 
     def __init__(self, config_path: Path) -> None:
         self.config_path = config_path
-        self.lock = RLock()
         self._data: Dict[str, Any] = {}
         self.reload()
 
@@ -63,15 +34,17 @@
     def load_from_disk(self) -> Dict[str, Any]:
         try:
             with self.config_path.open("r", encoding="utf-8") as f:
-                data = yaml.safe_load(f) or {}
-            if not isinstance(data, dict):
-                logger.warning("Config file %s must contain a mapping at the top level; ignoring.", self.config_path)
-                return {}
-            return data
+                # Acquire a shared lock for reading
+                fcntl.flock(f.fileno(), fcntl.LOCK_SH)
+                data = yaml.safe_load(f)
+
+                # Release the lock
+                fcntl.flock(f.fileno(), fcntl.LOCK_UN)
+                return data
         except FileNotFoundError:
-            logger.error("Config file %s not found.", self.config_path)
+            logger.error("[APP CONFIGURATION] Config file %s not found.", self.config_path)
         except Exception as exc:
-            logger.error("Failed to load config %s: %s", self.config_path, exc)
+            logger.error("[APP CONFIGURATION] Failed to load config %s: %s", self.config_path, exc)
         return {}
 
     # --------------------------
@@ -80,13 +53,12 @@
     def reload(self) -> Dict[str, Any]:
         """Reload configuration from disk and return the loaded mapping.
 
-        This method grabs the internal lock, re-reads the YAML file, and
-        replaces the in-memory cache. It returns the raw mapping that was
-        loaded (which will be an empty dict on error).
+        Re-reads the YAML file and replaces the in-memory cache.
+        The load_from_disk method uses fcntl locking for safe file access.
+        Returns the raw mapping that was loaded (which will be an empty dict on error).
         """
-        with self.lock:
-            self._data = self.load_from_disk()
-            return self._data
+        self._data = self.load_from_disk()
+        return self._data
 
     @property
     def data(self) -> Dict[str, Any]:
@@ -96,16 +68,14 @@
         should not mutate it; use get(...) or the provided convenience
         properties instead.
         """
-        with self.lock:
-            return self._data
+        return self._data
 
     def get(self, key: str, default: Any = None) -> Any:
         """Safe lookup for top-level configuration keys.
 
         Returns the value for `key` if present, otherwise `default`.
         """
-        with self.lock:
-            return self._data.get(key, default)
+        return self._data.get(key, default)
 
     # --------------------------
     # High-level shortcuts
@@ -117,13 +87,7 @@
         The value is coerced to a string so callers can safely embed it into
         prompts without additional checks.
         """
-<<<<<<< HEAD
-        with self.lock:
-            value = self._data.get("server_rules") or self._data.get("default_server_rules", "")
-        return str(value or "")
-=======
         return str(self._data.get("server_rules") or self._data.get("default_server_rules", "") or "")
->>>>>>> d10b2706
 
     @property
     def channel_guidelines(self) -> str:
@@ -132,13 +96,7 @@
         The value is coerced to a string so callers can safely embed it into
         prompts without additional checks.
         """
-<<<<<<< HEAD
-        with self.lock:
-            value = self._data.get("channel_guidelines") or self._data.get("default_channel_guidelines", "")
-        return str(value or "")
-=======
         return str(self._data.get("channel_guidelines") or self._data.get("default_channel_guidelines", "") or "")
->>>>>>> d10b2706
 
     @property
     def system_prompt_template(self) -> str:
@@ -147,20 +105,9 @@
         Templates are expected to use Python format placeholders. Use
         format_system_prompt(...) to render with server rules inserted.
         """
-<<<<<<< HEAD
-        with self.lock:
-            # Check ai_settings.system_prompt
-            ai_settings = self._data.get("ai_settings", {})
-            value = ""
-            if isinstance(ai_settings, dict):
-                value = ai_settings.get("system_prompt", "")
-
-        return str(value or "")
-=======
         # Check ai_settings.system_prompt
         ai_settings = self._data.get("ai_settings", {})
         return str(ai_settings.get("system_prompt", "")) if isinstance(ai_settings, dict) else ""
->>>>>>> d10b2706
 
     @property
     def ai_settings(self) -> AISettings:
@@ -169,32 +116,6 @@
         The wrapper provides both attribute-style access for common fields and
         mapping semantics for backward compatibility.
         """
-<<<<<<< HEAD
-        with self.lock:
-            settings = self._data.get("ai_settings", {})
-            if not isinstance(settings, dict):
-                settings = {}
-            
-            return AISettings(settings)
-
-
-
-class AISettings:
-    """Helper exposing typed accessors for AI tuning configuration.
-
-    This class intentionally provides a minimal, explicit API (`get`,
-    `as_dict`, and convenience properties) and does not implement the full
-    mapping protocol. Callers that previously relied on mapping behavior
-    should use the explicit helpers.
-    """
-
-    def __init__(self, data: Dict[str, Any] | None = None) -> None:
-        self.data: Dict[str, Any] = data or {}
-
-    def get(self, key: str, default: Any = None) -> Any:
-        """Return the value for `key` or `default` if missing."""
-        return self.data.get(key, default)
-=======
         settings = self._data.get("ai_settings", {})
         return AISettings(settings if isinstance(settings, dict) else {})
 
@@ -242,40 +163,8 @@
     def past_actions_lookback_minutes(self) -> int:
         """Return the historical context lookback converted to minutes."""
         return self.past_actions_lookback_days * 24 * 60
->>>>>>> d10b2706
-
-    def as_dict(self) -> Dict[str, Any]:
-        """Return the underlying mapping (shallow copy recommended by callers)."""
-        return self.data
-
-    # Commonly used fields exposed as properties for convenience
-    @property
-<<<<<<< HEAD
-    def enabled(self) -> bool:
-        return bool(self.data.get("enabled", False))
 
     @property
-    def allow_gpu(self) -> bool:
-        return bool(self.data.get("allow_gpu", False))
-
-    @property
-    def vram_percentage(self) -> float:
-        return float(self.data.get("vram_percentage", 0.5))
-
-    @property
-    def model_id(self) -> str | None:
-        val = self.data.get("model_id")
-        return str(val) if val else None
-
-    @property
-    def sampling_parameters(self) -> Dict[str, Any]:
-        k = self.data.get("sampling_parameters", {})
-        return k if isinstance(k, dict) else {}
-
-    @property
-    def cpu_offload_gb(self) -> int:
-        return int(self.data.get("cpu_offload_gb", 0))
-=======
     def history_context_messages(self) -> int:
         """Return the number of recent messages to fetch for context.
 
@@ -285,7 +174,6 @@
         if isinstance(moderation_config, dict):
             return int(moderation_config.get("history_context_messages", 8))
         return 8
->>>>>>> d10b2706
 
 
 # Shared application-wide configuration instance
