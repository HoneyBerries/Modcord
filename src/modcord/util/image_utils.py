"""Image downloading and processing utilities for moderation."""

import hashlib
from io import BytesIO

import requests
from PIL import Image
from pillow_heif import register_heif_opener
from modcord.util.logger import get_logger

logger = get_logger("image_utils")

register_heif_opener()
def generate_image_hash_id(image_url: str) -> str:
    """
    Generate a unique 8-character hash ID for an image based on its URL.
    
    Args:
        image_url: The URL of the image
        
    Returns:
        First 8 characters of SHA3-512 hash
    """
    hash_obj = hashlib.sha3_512(image_url.encode('utf-8'))
    return hash_obj.hexdigest()[:8]


def download_image_to_pil(url: str, timeout: int = 2) -> Image.Image | None:
    """
    Download an image from a URL and return it as a resized PIL Image in RGB mode.
    
    The image is automatically resized so that the longest side is 512 pixels while
    maintaining aspect ratio. This helps reduce memory usage and processing time.
    
    Args:
        url (str): The URL of the image to download.
        timeout (int): Timeout for the HTTP request in seconds. Defaults to 2.
    
    Returns:
        Image.Image | None: The downloaded image as a PIL Image object in RGB mode,
            resized so the longest side is 512 pixels. Returns None if the download
            or conversion fails.
    
    Note:
        All exceptions are caught and logged internally to prevent crashes.
    """
    
    try:
        logger.debug(f"[DOWNLOAD] Downloading image from {url}")
        response = requests.get(url, timeout=timeout)
        response.raise_for_status()
        
        img = Image.open(BytesIO(response.content)).convert("RGB")

        # Resize image for efficiency
        max_side = 512
        w, h = img.size

        if w > h:
            new_w = max_side
            new_h = int(h * max_side / w)
        else:
            new_h = max_side
            new_w = int(w * max_side / h)

        img = img.resize((new_w, new_h))
        logger.debug(f"[DOWNLOAD] Successfully downloaded image, resized={img.size}")
        return img
    except requests.RequestException as exc:
        logger.error(f"[DOWNLOAD] Request failed for {url}: {exc}")
        return None
    except Exception as exc:
        logger.error(f"[DOWNLOAD] Failed to process image from {url}: {exc}")
<<<<<<< HEAD
        return None
=======
        return None


def is_image_attachment(attachment: discord.Attachment) -> bool:
    """
    Determine if a Discord attachment is an image.
    
    Checks multiple indicators to identify image attachments:
    1. Content type starts with "image/"
    2. Attachment has width and height properties
    3. Filename ends with common image extensions
    
    Args:
        attachment (discord.Attachment): The attachment to check.
    
    Returns:
        bool: True if the attachment is identified as an image, False otherwise.
    """
    content_type = (attachment.content_type or "").lower()
    if content_type.startswith("image/"):
        return True
    if attachment.width is not None and attachment.height is not None:
        return True
    filename = (attachment.filename or "").lower()
    return filename.endswith((".png", ".jpg", ".jpeg", ".gif", ".webp", ".bmp", ".heif"))


async def download_images_for_moderation(message: discord.Message) -> list[ModerationImage]:
    """Download and process all image attachments from a Discord message.
    
    This function:
    1. Filters attachments to only include images
    2. Downloads each image asynchronously (in a thread to avoid blocking)
    3. Resizes images to max 512px on longest side
    4. Returns ModerationImage objects with loaded PIL images
    
    Args:
        message: The Discord message to extract images from.
        
    Returns:
        List of ModerationImage objects with pil_image populated.
        Only successfully downloaded images are included.
    """
    # Build list of (url, ModerationImage) for image attachments
    image_tuples: list[tuple[str, ModerationImage]] = []
    
    for attachment in message.attachments:
        if not is_image_attachment(attachment):
            continue
        
        image_url = ImageURL.from_url(attachment.url)
        image_id = generate_image_hash_id(image_url)
        
        mod_image = ModerationImage(
            image_id=image_id,
            image_url=image_url,
            pil_image=Image.new("RGB", (512, 512)),  # Placeholder, will be replaced
        )
        image_tuples.append((attachment.url, mod_image))
    
    # Download images concurrently
    successful_images: list[ModerationImage] = []
    
    for url, img in image_tuples:
        # Run download in thread to avoid blocking event loop
        pil_image = await asyncio.to_thread(download_image_to_pil, url)
        if pil_image:
            img.pil_image = pil_image
            successful_images.append(img)
        else:
            logger.warning(f"Failed to download image from {url}")
    
    return successful_images
>>>>>>> d10b2706
<|MERGE_RESOLUTION|>--- conflicted
+++ resolved
@@ -1,8 +1,11 @@
 """Image downloading and processing utilities for moderation."""
 
+import asyncio
 import hashlib
 from io import BytesIO
-
+import discord
+from modcord.datatypes.moderation_datatypes import ModerationImage
+from modcord.datatypes.image_datatypes import ImageURL, ImageID
 import requests
 from PIL import Image
 from pillow_heif import register_heif_opener
@@ -11,26 +14,27 @@
 logger = get_logger("image_utils")
 
 register_heif_opener()
-def generate_image_hash_id(image_url: str) -> str:
+
+def generate_image_hash_id(image_url: ImageURL) -> ImageID:
     """
-    Generate a unique 8-character hash ID for an image based on its URL.
+    Generate a unique 8-character ImageID for an image based on its URL.
     
     Args:
-        image_url: The URL of the image
+        image_url: The URL of the image (as ImageURL type).
         
     Returns:
-        First 8 characters of SHA3-512 hash
+        ImageID: First 8 characters of SHA3-512 hash wrapped in ImageID.
     """
-    hash_obj = hashlib.sha3_512(image_url.encode('utf-8'))
-    return hash_obj.hexdigest()[:8]
+    hash_obj = hashlib.sha3_512(str(image_url).encode('utf-8'))
+    return ImageID(hash_obj.hexdigest()[:8])
 
 
-def download_image_to_pil(url: str, timeout: int = 2) -> Image.Image | None:
+def download_image_to_pil(url: str) -> Image.Image | None:
     """
     Download an image from a URL and return it as a resized PIL Image in RGB mode.
     
     The image is automatically resized so that the longest side is 512 pixels while
-    maintaining aspect ratio. This helps reduce memory usage and processing time.
+    maintaining aspect ratio. This helps reduce memory usage and processing time. This function blocks the calling thread so it should be called asynchronously.
     
     Args:
         url (str): The URL of the image to download.
@@ -47,7 +51,7 @@
     
     try:
         logger.debug(f"[DOWNLOAD] Downloading image from {url}")
-        response = requests.get(url, timeout=timeout)
+        response = requests.get(url, timeout=2)
         response.raise_for_status()
         
         img = Image.open(BytesIO(response.content)).convert("RGB")
@@ -71,9 +75,6 @@
         return None
     except Exception as exc:
         logger.error(f"[DOWNLOAD] Failed to process image from {url}: {exc}")
-<<<<<<< HEAD
-        return None
-=======
         return None
 
 
@@ -146,5 +147,4 @@
         else:
             logger.warning(f"Failed to download image from {url}")
     
-    return successful_images
->>>>>>> d10b2706
+    return successful_images