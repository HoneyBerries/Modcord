"""High-level orchestration logic for AI-driven moderation workflows.

This module coordinates the entire moderation pipeline, including:
- Converting channel batches into vLLM-compatible conversations.
- Dynamically building JSON schemas and guided decoding grammars for each channel.
- Submitting all conversations in a single batch to the AI model for inference.
- Parsing responses and applying moderation actions per channel.

Key Features:
- Supports multimodal inputs (text + images).
- Handles per-channel server rules dynamically.
- Ensures efficient batch processing for high throughput.
"""

from __future__ import annotations

import json
from typing import Any, Dict, List
from modcord.ai.ai_core import InferenceProcessor, inference_processor
from modcord.util.logger import get_logger
from modcord.moderation.moderation_datatypes import (
    ActionData,
    ModerationChannelBatch,
)
import modcord.moderation.moderation_parsing as moderation_parsing
from modcord.configuration.app_configuration import app_config
<<<<<<< HEAD
=======
from modcord.settings.guild_settings_manager import guild_settings_manager
>>>>>>> d10b2706
from xgrammar.grammar import Grammar

logger = get_logger("ai_moderation_processor")


class ModerationProcessor:
    """
    Coordinate moderation prompts, inference, and response parsing.

    This class manages the lifecycle of the moderation engine, including:
    - Initializing the AI model and ensuring availability.
    - Converting channel batches into vLLM-compatible inputs.
    - Dynamically generating JSON schemas and grammars for guided decoding.
    - Submitting all conversations in a single batch to the AI model.
    - Parsing responses and grouping actions by channel.

    Attributes:
        inference_processor (InferenceProcessor): The AI inference engine.
        _shutdown (bool): Tracks whether the processor is shutting down.
    """

    def __init__(self, engine: InferenceProcessor | None = None) -> None:
        self.inference_processor = engine or inference_processor
        self._shutdown = False

    # ======== Engine Lifecycle ========
    async def init_model(self, model: str | None = None) -> bool:
        """Initialize the inference engine and report availability."""
        self._shutdown = False
        result = await self.inference_processor.init_model(model)
        if not result:
            logger.warning(
                "init_model: model not available (%s)",
                self.inference_processor.state.init_error,
            )
        return result

    async def start_batch_worker(self) -> bool:
        """Start background worker tasks for batch processing."""
        if not await self._ensure_model_initialized():
            return False
        return True

    # ======== Main Business Logic ========
    async def get_multi_batch_moderation_actions(
        self,
        batches: List[ModerationChannelBatch],
        server_rules_map: Dict[int, str] | None = None,
        channel_guidelines_map: Dict[int, str] | None = None,
    ) -> Dict[int, List[ActionData]]:
        """
        Process multiple channel batches in a single global inference call.

        This is the global batch processing entry point. It:
        1. Converts all batches to vLLM conversations (one per channel).
        2. Dynamically builds JSON schemas and guided decoding grammars for each channel.
        3. Submits all conversations to vLLM in one call for efficient inference.
        4. Parses responses and groups actions by channel.

        Args:
            batches: List of ModerationChannelBatch objects from different channels.
            server_rules_map: Optional mapping of channel_id -> server rules text.
            channel_guidelines_map: Optional mapping of channel_id -> channel-specific guidelines text.

        Returns:
            Dictionary mapping channel_id to list of ActionData objects.
        """
        logger.debug(
            "[MODERATION] Processing global batch: %d channels",
            len(batches)
        )

        if not batches:
            return {}
        
        # Build conversations for each channel batch
        conversations = []
        grammar_strings: List[str] = []
        channel_mapping = []  # Maps conversation index to channel_id and batch
        rules_lookup = server_rules_map or {}
        guidelines_lookup = channel_guidelines_map or {}

        for batch in batches:
            # Convert batch to JSON payload with image IDs
            json_payload, pil_images, _ = batch.to_multimodal_payload()

            # Build user->message_ids map for non-history users
            user_message_map: Dict[str, List[str]] = {}
            for user in batch.users:
                user_id = str(user.user_id)
                user_message_map[user_id] = [str(msg.message_id) for msg in user.messages]

            channel_id_str = str(batch.channel_id)

            # Build dynamic schema for this batch
            dynamic_schema = moderation_parsing.build_dynamic_moderation_schema(
                user_message_map, channel_id_str
            )

            # Compile grammar for guided decoding
            grammar = Grammar.from_json_schema(dynamic_schema, strict_mode=True)
            grammar_str = str(grammar)

            # Resolve and apply server rules and channel guidelines per channel
<<<<<<< HEAD
            channel_rules = rules_lookup.get(batch.channel_id, "")
            merged_rules = self._resolve_server_rules(channel_rules)
=======
            if guild_id:
                # Fetch from guild_settings_manager using proper ID types
                settings = guild_settings_manager.get(guild_id)
                server_rules = settings.rules
                channel_guidelines = settings.channel_guidelines.get(batch.channel_id, "")

            else:
                # Fall back to app_config defaults
                server_rules = app_config.server_rules
                channel_guidelines = app_config.channel_guidelines
>>>>>>> d10b2706
            
            channel_guidelines = guidelines_lookup.get(batch.channel_id, "")
            merged_guidelines = self._resolve_channel_guidelines(channel_guidelines)
            
            system_prompt = self.inference_processor.get_system_prompt(merged_rules, merged_guidelines)

            # Format messages for vLLM
            llm_messages = self._format_multimodal_messages(
                system_prompt,
                json_payload,
                pil_images
            )

            conversations.append(llm_messages)
            grammar_strings.append(grammar_str)
            channel_mapping.append((batch.channel_id, batch, dynamic_schema))

            logger.debug(
                "[BATCH_PREP] Channel %d: %d users, %d images",
                batch.channel_id,
                len(user_message_map),
                len(pil_images)
            )

        logger.debug(
            "[INPUT] Submitting global batch with %d channels/conversations to LLM",
            len(conversations)
        )
        
        # Submit all conversations to vLLM in one call
        responses = await self._run_multi_inference(conversations, grammar_strings)

        if len(responses) != len(channel_mapping):
            logger.warning(
                "[MODERATION] Response count mismatch: %d responses for %d channels",
                len(responses),
                len(channel_mapping),
            )

        # Parse responses and group actions by channel
        actions_by_channel: Dict[int, List[ActionData]] = {}
        for (channel_id, _, dynamic_schema), response_text in zip(channel_mapping, responses):
            
            logger.debug(
                "[MODERATION RAW OUTPUT] Channel %d response length: %d chars\n%s",
                channel_id,
                len(response_text),
                response_text[:2000],
            )
            
            # Parse response into actions
            actions = moderation_parsing.parse_batch_actions(
                response_text,
                channel_id,
                dynamic_schema
            )
            actions_by_channel[channel_id] = actions
            logger.debug(
                "[MODERATION] Parsed %d actions for channel %d",
                len(actions),
                channel_id
            )
        
        if len(channel_mapping) > len(responses):
            for channel_id, _, _ in channel_mapping[len(responses):]:
                logger.warning("[MODERATION] Missing response for channel %d", channel_id)
                actions_by_channel.setdefault(channel_id, [])

        return actions_by_channel


    def _format_multimodal_messages(
        self,
        system_prompt: str,
        json_payload: Dict[str, Any],
        pil_images: List[Any]
    ) -> List[Dict[str, Any]]:
        """
        Build vLLM-compatible messages with multimodal content.

        Args:
            system_prompt: The system prompt text.
            json_payload: JSON dict with message data and image IDs.
            pil_images: List of PIL Image objects.

        Returns:
            List of vLLM messages with multimodal content.
        """
        # Build user message content as list with text + images
        user_content = [
            {
                "type": "text",
                "text": json.dumps(json_payload, separators=(",", ":"))
            }
        ]
        
        # Add all PIL images
        for pil_img in pil_images:
            user_content.append({
                "type": "image_pil",
                "image_pil": pil_img
            })
        
        logger.debug(
            "[FORMAT_MESSAGES] Built multimodal message: %d text + %d images",
            1,
            len(pil_images)
        )
        
        return [
            {"role": "system", "content": system_prompt},
            {"role": "user", "content": user_content},
        ]

    async def _run_multi_inference(
        self,
        conversations: List[List[Dict[str, Any]]],
        grammar_strings: List[str]
    ) -> List[str]:
        """
        Submit multiple vLLM-formatted conversations to AI model and return responses.

        This method processes multiple conversations in a single vLLM call for efficiency.

        Args:
            conversations: List of conversation message lists (one per channel).
            grammar_strings: List of grammar strings (one per conversation).

        Returns:
            List of response strings (one per conversation).
        """
        if self._shutdown:
            logger.warning("[INFERENCE] Processor is shutting down")
            return [self._null_response("shutting down") for _ in conversations]
        
        if not self.inference_processor.is_model_available():
            reason = self.inference_processor.get_model_init_error()
            logger.warning("[INFERENCE] Model not available: %s", reason)
            return [self._null_response(reason or "unavailable") for _ in conversations]
        
        try:
            # DEBUG: Log the full input going into the LLM
            logger.debug("[LLM INPUT] Conversations: %s", conversations)
            logger.debug("[INFERENCE] Starting multi-batch inference with %d conversations...", len(conversations))
            results = await self.inference_processor.generate_multi_chat(
                conversations,
                grammar_strings
            )
            logger.debug(
                "[INFERENCE] Multi-batch inference completed, %d responses",
                len(results)
            )
            return [r.strip() if r else self._null_response("no response") for r in results]
        except Exception as exc:
            logger.error("[INFERENCE] Multi-batch inference error: %s", exc, exc_info=True)
            return [self._null_response("inference error") for _ in conversations]

    async def _ensure_model_initialized(self) -> bool:
        """Ensure the model has been initialized at least once."""
        if not self.inference_processor.state.init_started:
            return await self.init_model()
        return True

    def _resolve_server_rules(self, server_rules: str = "") -> str:
        """Pick guild-specific rules when provided, otherwise fall back to global defaults."""
        base_rules = (app_config.server_rules or "").strip()
        guild_rules = (server_rules or "").strip()
        resolved = guild_rules or base_rules
        logger.debug(
            "Resolved server rules: guild_rules_len=%d, base_rules_len=%d, using=%s",
            len(guild_rules),
            len(base_rules),
            "guild" if guild_rules else "base"
        )
        return resolved

    def _resolve_channel_guidelines(self, channel_guidelines: str = "") -> str:
        """Pick channel-specific guidelines when provided, otherwise fall back to global defaults."""
        base_guidelines = (app_config.channel_guidelines or "").strip()
        channel_specific = (channel_guidelines or "").strip()
        resolved = channel_specific or base_guidelines
        logger.debug(
            "Resolved channel guidelines: channel_specific_len=%d, base_guidelines_len=%d, using=%s",
            len(channel_specific),
            len(base_guidelines),
            "channel_specific" if channel_specific else "base"
        )
        return resolved

    async def shutdown(self) -> None:
        """Gracefully stop the moderation processor and unload the AI model."""
        if self._shutdown:
            logger.debug("ModerationProcessor.shutdown called multiple times")
            return

        self._shutdown = True

        try:
            await self.inference_processor.unload_model()
        except Exception as exc:
            logger.warning("Failed to unload AI model cleanly: %s", exc)

    @staticmethod
    def _null_response(reason: str) -> str:
        return f"null: {reason}"


# Module-level instances
moderation_processor = ModerationProcessor()
model_state = inference_processor.state


# Direct API functions (eliminates ai_lifecycle abstraction layer)
async def initialize_engine(model: str | None = None) -> tuple[bool, str | None]:
    """Initialize the moderation engine. Returns (success, error_message)."""
    logger.info("[ENGINE] Initializing moderation engine...")
    await moderation_processor.init_model(model)
    await moderation_processor.start_batch_worker()
    return model_state.available, model_state.init_error


async def restart_engine(model: str | None = None) -> tuple[bool, str | None]:
    """Restart the moderation engine. Returns (success, error_message)."""
    logger.info("[ENGINE] Restarting moderation engine...")
    try:
        await moderation_processor.shutdown()
    except Exception as exc:
        logger.warning("[ENGINE] Shutdown during restart failed: %s", exc)

    model_state.available = False
    model_state.init_error = None

    await moderation_processor.init_model(model)
    await moderation_processor.start_batch_worker()
    return model_state.available, model_state.init_error


async def shutdown_engine() -> None:
    """Shutdown the moderation engine."""
    logger.info("[ENGINE] Shutting down moderation engine...")
    await moderation_processor.shutdown()<|MERGE_RESOLUTION|>--- conflicted
+++ resolved
@@ -18,16 +18,12 @@
 from typing import Any, Dict, List
 from modcord.ai.ai_core import InferenceProcessor, inference_processor
 from modcord.util.logger import get_logger
-from modcord.moderation.moderation_datatypes import (
-    ActionData,
-    ModerationChannelBatch,
-)
+from modcord.datatypes.action_datatypes import ActionData
+from modcord.datatypes.moderation_datatypes import ModerationChannelBatch
+from modcord.datatypes.discord_datatypes import UserID, MessageID, ChannelID, GuildID
 import modcord.moderation.moderation_parsing as moderation_parsing
 from modcord.configuration.app_configuration import app_config
-<<<<<<< HEAD
-=======
 from modcord.settings.guild_settings_manager import guild_settings_manager
->>>>>>> d10b2706
 from xgrammar.grammar import Grammar
 
 logger = get_logger("ai_moderation_processor")
@@ -75,8 +71,7 @@
     async def get_multi_batch_moderation_actions(
         self,
         batches: List[ModerationChannelBatch],
-        server_rules_map: Dict[int, str] | None = None,
-        channel_guidelines_map: Dict[int, str] | None = None,
+        guild_id: GuildID,
     ) -> Dict[int, List[ActionData]]:
         """
         Process multiple channel batches in a single global inference call.
@@ -89,11 +84,12 @@
 
         Args:
             batches: List of ModerationChannelBatch objects from different channels.
-            server_rules_map: Optional mapping of channel_id -> server rules text.
-            channel_guidelines_map: Optional mapping of channel_id -> channel-specific guidelines text.
+            guild_id: Optional GuildID or int to fetch rules from guild_settings_manager.
+                     If provided, uses configured server rules and channel guidelines.
+                     If not provided, uses app_config defaults.
 
         Returns:
-            Dictionary mapping channel_id to list of ActionData objects.
+            Dictionary mapping channel_id (as int) to list of ActionData objects.
         """
         logger.debug(
             "[MODERATION] Processing global batch: %d channels",
@@ -103,28 +99,27 @@
         if not batches:
             return {}
         
+        # Normalize guild_id
+        if guild_id is not None:
+            guild_id = GuildID(guild_id) if not isinstance(guild_id, GuildID) else guild_id
+        
         # Build conversations for each channel batch
         conversations = []
         grammar_strings: List[str] = []
         channel_mapping = []  # Maps conversation index to channel_id and batch
-        rules_lookup = server_rules_map or {}
-        guidelines_lookup = channel_guidelines_map or {}
 
         for batch in batches:
             # Convert batch to JSON payload with image IDs
             json_payload, pil_images, _ = batch.to_multimodal_payload()
 
             # Build user->message_ids map for non-history users
-            user_message_map: Dict[str, List[str]] = {}
+            user_message_map: Dict[UserID, List[MessageID]] = {}
             for user in batch.users:
-                user_id = str(user.user_id)
-                user_message_map[user_id] = [str(msg.message_id) for msg in user.messages]
-
-            channel_id_str = str(batch.channel_id)
+                user_message_map[user.user_id] = [msg.message_id for msg in user.messages]
 
             # Build dynamic schema for this batch
             dynamic_schema = moderation_parsing.build_dynamic_moderation_schema(
-                user_message_map, channel_id_str
+                user_message_map, batch.channel_id
             )
 
             # Compile grammar for guided decoding
@@ -132,10 +127,6 @@
             grammar_str = str(grammar)
 
             # Resolve and apply server rules and channel guidelines per channel
-<<<<<<< HEAD
-            channel_rules = rules_lookup.get(batch.channel_id, "")
-            merged_rules = self._resolve_server_rules(channel_rules)
-=======
             if guild_id:
                 # Fetch from guild_settings_manager using proper ID types
                 settings = guild_settings_manager.get(guild_id)
@@ -146,9 +137,8 @@
                 # Fall back to app_config defaults
                 server_rules = app_config.server_rules
                 channel_guidelines = app_config.channel_guidelines
->>>>>>> d10b2706
             
-            channel_guidelines = guidelines_lookup.get(batch.channel_id, "")
+            merged_rules = self._resolve_server_rules(server_rules)
             merged_guidelines = self._resolve_channel_guidelines(channel_guidelines)
             
             system_prompt = self.inference_processor.get_system_prompt(merged_rules, merged_guidelines)
@@ -163,18 +153,6 @@
             conversations.append(llm_messages)
             grammar_strings.append(grammar_str)
             channel_mapping.append((batch.channel_id, batch, dynamic_schema))
-
-            logger.debug(
-                "[BATCH_PREP] Channel %d: %d users, %d images",
-                batch.channel_id,
-                len(user_message_map),
-                len(pil_images)
-            )
-
-        logger.debug(
-            "[INPUT] Submitting global batch with %d channels/conversations to LLM",
-            len(conversations)
-        )
         
         # Submit all conversations to vLLM in one call
         responses = await self._run_multi_inference(conversations, grammar_strings)
@@ -188,31 +166,33 @@
 
         # Parse responses and group actions by channel
         actions_by_channel: Dict[int, List[ActionData]] = {}
-        for (channel_id, _, dynamic_schema), response_text in zip(channel_mapping, responses):
-            
-            logger.debug(
-                "[MODERATION RAW OUTPUT] Channel %d response length: %d chars\n%s",
-                channel_id,
-                len(response_text),
-                response_text[:2000],
-            )
+        for (channel_id, batch, dynamic_schema), response_text in zip(channel_mapping, responses):
+            # Get guild_id from the batch
+            if batch.users and batch.users[0].messages:
+                guild_id = batch.users[0].messages[0].guild_id
             
             # Parse response into actions
             actions = moderation_parsing.parse_batch_actions(
                 response_text,
                 channel_id,
+                guild_id,
                 dynamic_schema
             )
             actions_by_channel[channel_id] = actions
+            
+            # Log summary: channel ID, action count, and response sample
+            action_summary = ", ".join(f"{a.action}({a.user_id})" for a in actions if a.action != "null")
             logger.debug(
-                "[MODERATION] Parsed %d actions for channel %d",
-                len(actions),
-                channel_id
+                "[RESULT] Channel %s: %d actions [%s] | Response: \n%s",
+                channel_id,
+                len([a for a in actions if a.action != "null"]),
+                action_summary or "none",
+                response_text
             )
         
         if len(channel_mapping) > len(responses):
             for channel_id, _, _ in channel_mapping[len(responses):]:
-                logger.warning("[MODERATION] Missing response for channel %d", channel_id)
+                logger.warning("[RESULT] Missing response for channel %d", channel_id)
                 actions_by_channel.setdefault(channel_id, [])
 
         return actions_by_channel
@@ -288,16 +268,43 @@
             return [self._null_response(reason or "unavailable") for _ in conversations]
         
         try:
-            # DEBUG: Log the full input going into the LLM
-            logger.debug("[LLM INPUT] Conversations: %s", conversations)
-            logger.debug("[INFERENCE] Starting multi-batch inference with %d conversations...", len(conversations))
+            # DEBUG: Log the full input going into the LLM in readable format
+            def format_msg(msg):
+                if msg["role"] == "system":
+                    return None
+                content = msg["content"]
+                if isinstance(content, str):
+                    return {"role": msg["role"], "content": content}
+                formatted_content = []
+                image_count = 0
+                for item in content:
+                    if item.get("type") == "text":
+                        try:
+                            data = json.loads(item["text"])
+                            formatted_content.append({"type": "text_json", "data": data})
+                        except Exception:
+                            formatted_content.append(item)
+                    elif item.get("type") == "image_pil":
+                        # Show image placeholder with count (actual image IDs are in the JSON data above)
+                        formatted_content.append({"type": "image_pil", "placeholder": f"<PIL Image #{image_count + 1}>"})
+                        image_count += 1
+                    else:
+                        formatted_content.append(item)
+                return {"role": msg["role"], "content": formatted_content}
+
+            formatted_convos = [
+                [fm for fm in (format_msg(msg) for msg in conv) if fm]
+                for conv in conversations
+            ]
+            logger.debug(
+                "[LLM INPUT] Submitting %d conversations to model:\n%s",
+                len(conversations),
+                json.dumps(formatted_convos, indent=2, ensure_ascii=False)[:10000]
+            )
+            
             results = await self.inference_processor.generate_multi_chat(
                 conversations,
                 grammar_strings
-            )
-            logger.debug(
-                "[INFERENCE] Multi-batch inference completed, %d responses",
-                len(results)
             )
             return [r.strip() if r else self._null_response("no response") for r in results]
         except Exception as exc:
@@ -305,7 +312,10 @@
             return [self._null_response("inference error") for _ in conversations]
 
     async def _ensure_model_initialized(self) -> bool:
-        """Ensure the model has been initialized at least once."""
+        """Ensure the model has been initialized at least once.
+        
+        Returns:
+            bool: True if the model is initialized and available, False otherwise."""
         if not self.inference_processor.state.init_started:
             return await self.init_model()
         return True
@@ -339,7 +349,7 @@
     async def shutdown(self) -> None:
         """Gracefully stop the moderation processor and unload the AI model."""
         if self._shutdown:
-            logger.debug("ModerationProcessor.shutdown called multiple times")
+            logger.debug("[AI MODERATION PROCESSOR] ModerationProcessor.shutdown called multiple times")
             return
 
         self._shutdown = True
@@ -347,7 +357,7 @@
         try:
             await self.inference_processor.unload_model()
         except Exception as exc:
-            logger.warning("Failed to unload AI model cleanly: %s", exc)
+            logger.warning("[AI MODERATION PROCESSOR] Failed to unload AI model cleanly: %s", exc)
 
     @staticmethod
     def _null_response(reason: str) -> str:
